---
layout: article
chapter: تولد یک سیستم‌عامل
order: 3.2
title: تولد یک سیستم‌عامل، بخش دوم
---


در سال اول دانشکده، سینکلر روی میز کنار تخت بود. درست کنار پنجره رو به <abbr title=" Petersgatan">پیترسگاتان</abbr >، ولی چندان برنامه‌ای با آن ننوشتم. بخشی از این مساله برمی‌گشت به علاقه‌ام به اینکه روی درس‌ها تمرکز کنم ولی شاید دلیل اصلی این بود که دچار کمبود پروژه شده بودم. کمبود پروژه که داشته باشید، دچار کمبود انگیزه هم می‌شوید. در این حالت سعی می‌کنید سراغ چیزی بروید که به شما انگیزه بدهد.

به نظرم آن دوره، بهترین وقت بود که در ارتش ثبت‌نام کنم چون به هرحال باید روزی این کار را انجام می‌دادم. نوزده ساله بودم و ناراضی از ضعف‌های کامپیوترم و پروژه خاصی هم برای انجام نداشتم. سوار قطاری شدم و به لاپلند رفتم.

قبلا برایتان گفته‌ام که چقدر در این مورد که در ارتش چه می‌گذرد و به‌طور خاص در مورد نیازهای فیزیکی آن، بی‌اطلاع‌ بودم. بعد از یازده ماه در ارتش بودن و تقلا کردن با تجهیزات نظامی، احساس می‌کنم کاملا حق دارم تا بقیه عمرم را در آرامش و بی‌حرکتی‌ای بگذرانم که تنها ورزشش وارد کردن کد از طریق صفحه‌کلید و ضرب گرفتن روی لیوان‌های آبجو باشد (در واقع اولین فعالیت‌های مشابه ورزش، تقریبا ده سال بعد از زمان خلاصی از خدمت نظامی بود؛ که دیوید مرا قانع کرد با او در امواج خروشان <abbr title=" Half Moon Bay">هاف‌مون بی</abbr > به <abbr title="شکل ساده‌ای از موج‌سواری که با قرار دادن یک تخته کوچک در زیر سینه انجام می‌شود.">بوگی‌سواری</abbr > بروم. من تقریبا غرق شدم و پاهایم برای چند روزی درد می‌کرد).

نظام‌وظیفه در ۷ می ۱۹۹۰ تمام شد. هرچند که تاو برایتان خواهد گفت که من نمی‌توانم تاریخ ازدواجمان را به یاد بیاورم، اما تاریخ پایان سربازی، هیچ‌وقت از یادم نخواهد رفت.

اولین کاری که می‌خواستم انجام دهم، آوردن یک گربه بود.

<<<<<<< HEAD

دوستی داشتم که گربه‌اش چند هفته قبل فارغ شده بود و من یکی از بچه گربه‌های باقی‌مانده را برداشتم. یک بچه گربه سفید، مذکر، زیبا و به خاطر گذراندن اولین هفته‌های زندگی در خارج از خانه، قادر به زندگی درون و بیرون آپارتمان مادرم. اسمش را <abbr title=" Mithrandir">رندی</abbr > گذاشتم که مخفف میتراندیر76، جادوگر خوب رمان ارباب حلقه‌هاست. حالا او یازده‌ ساله است و مثل صاحبش کاملا به سبک زندگی در کالیفرنیا عادت کرده. 


نه؛ فکر نکنم کل آن تابستان کار مفیدی کرده باشم. کلاس‌های تابستان تا پاییز شروع نمی‌شدند. کامپیوترم چنگی به دل نمی‌زد پس اکثر اوقات با کت‌حوله‌ای کهنه‌ام در خانه می‌گشتم یا با رندی بازی می‌کردم یا در موارد معدودی با دوستان بیرون می‌رفتم تا آن‌ها بتوانند به تلاش‌های من در بولینگ و اسنوکر نخودی بخندند. قبول! گاهی هم در مورد کامپیوتر آینده‌ام خیال‌پردازی می‌کردم. 
=======
دوستی داشتم که گربه‌اش چند هفته قبل فارغ شده بود و من یکی از بچه‌گربه‌های باقی‌مانده را برداشتم. یک بچه‌گربه سفید، مذکر، زیبا و به خاطر گذراندن اولین هفته‌های زندگی در خارج از خانه، قادر به زندگی درون و بیرون آپارتمان مادرم. اسمش را <abbr title=" Mithrandir">رندی</abbr > گذاشتم که مخفف میتراندیر76، جادوگر خوب رمان ارباب حلقه‌هاست. حالا او یازده‌ ساله است و مثل صاحبش کاملا به سبک زندگی در کالیفرنیا عادت کرده.

نه؛ فکر نکنم کل آن تابستان کار مفیدی کرده باشم. کلاس‌های تابستان تا پاییز شروع نمی‌شدند. کامپیوترم چنگی به دل نمی‌زد پس اکثر اوقات با کت حوله‌ای کهنه‌ام در خانه می‌گشتم یا با رندی بازی می‌کردم یا در موارد معدودی با دوستان بیرون می‌رفتم تا آن‌ها بتوانند به تلاش‌های من در بولینگ و اسنوکر نخودی بخندند. قبول! گاهی هم در مورد کامپیوتر آینده‌ام خیال‌پردازی می‌کردم.
>>>>>>> 2b3122cf

من با مساله بغرنج یک گیک روبرو بودم. مثل هر منزه‌طلب کامپیوتری که با ۶۸۰۰۸ بزرگ شده باشد، PC را تحقیر می‌کردم اما وقتی در ۱۹۸۶ تراشه‌های ۳۸۶ بیرون آمدند، PCها کم‌کم شروع کردند به جذاب شدن. آن‌ها می‌توانستند هر کاری که ۶۸۰۲۰ قادر بود بکند را انجام دهند و در ۱۹۹۰ هم تولید انبوه و معرفی نمونه‌های ارزان و سازگار با این کامپیوترها، باعث شد قیمت آن‌ها شدیدا افت کند. من شدیدا حواسم به مسایل پولی بود چون هیچ پولی نداشتم. پس این کامپیوتر کامپیوتری بود که من می‌خواستم. هم‌چنین به خاطر پر شدن بازار از PC، قطعات جانبی آن‌ها هم به آسانی یافت می‌شد. علی‌الخصوص وقتی صحبت از سخت‌افزار بود، من چیزی می‌خواستم که استاندارد باشد.

تصمیم گرفتم این پرش را انجام دهم و به سراغ سخت‌افزار جدید بروم. یادگیری و کار با یک پردازشگر جدید، مفرح بود. این موقعی بود که شروع به فروش قطعات سینکلرم کردم.

هر کسی کتابی دارد که زندگی‌اش را تغییر داده. انجیل؛ سرمایه؛ سه‌شنبه‌ها با ماری. هر چیزی که لازم است بدانم را در مهدکودک یاد گرفته‌ام. انواع و اقسام کتا‌ب‌ها (مخلصانه آرزو دارم با خواندن مقدمه این کتاب و نظریه من در مورد معنای زندگی، شما تصمیم بگیرید تا این کتاب را به عنوان کتاب متحول کننده خود نام ببرید). کتابی که من را به مرحله جدیدی پرتاب کرد، <abbr title=" Operating systems: Design and Implementation, by Andrew S. Tanenbaum">سیستم‌های عامل: طراحی و اجرا نوشته آندرو س. تاننباوم</abbr > بود.

من برای کلاس‌های پاییز ثبت‌نام کرده بودم و چیزی که بیشتر از همه انتظارش را می‌کشیدم کلاس برنامه‌نویسی زبان سی و سیستم‌عامل یونیکس بود. برای آماده شدن برای این کلاس‌، کتاب ذکر شده را در تابستان خریدم با این امید که با پیش‌‌مطالعه به سر کلاس درس بروم. در این کتاب، آندرو تاننباوم، استاد دانشگاه آمستردام، درباره <abbr title="Minix">مینیکس</abbr > که یک ابزار کمک آموزشی یونیکس است و خودش آن‌ را نوشته، صحبت می‌کند. مینیکس همچنین یک مشابه جمع و جور برای یونیکس است. درست بعد از خواندن مقدمه و درک فلسفه پشت یونیکس و اینکه این سیستم‌عامل چقدر قدرتمند، تمیز، زیبا و توانا برای انجام کارهای مختلف است، تصمیم گرفتم روی ماشین آینده‌ام یونیکس نصب کنم. البته من باید مینیکس نصب می‌کردم چون تنها نسخه‌ای بود که دیدم واقعا کاربردی است.

با شروع به فهم یونیکس، در خودم تلنگری حس کردم و صراحتا بگویم که اثر این تلنگر هیچ‌وقت فروکش نکرد (امیدوارم شما هم بتوانید همین حرف‌ را درباره چیزی بگویید).
<|MERGE_RESOLUTION|>--- conflicted
+++ resolved
@@ -16,17 +16,10 @@
 
 اولین کاری که می‌خواستم انجام دهم، آوردن یک گربه بود.
 
-<<<<<<< HEAD
 
-دوستی داشتم که گربه‌اش چند هفته قبل فارغ شده بود و من یکی از بچه گربه‌های باقی‌مانده را برداشتم. یک بچه گربه سفید، مذکر، زیبا و به خاطر گذراندن اولین هفته‌های زندگی در خارج از خانه، قادر به زندگی درون و بیرون آپارتمان مادرم. اسمش را <abbr title=" Mithrandir">رندی</abbr > گذاشتم که مخفف میتراندیر76، جادوگر خوب رمان ارباب حلقه‌هاست. حالا او یازده‌ ساله است و مثل صاحبش کاملا به سبک زندگی در کالیفرنیا عادت کرده. 
-
-
-نه؛ فکر نکنم کل آن تابستان کار مفیدی کرده باشم. کلاس‌های تابستان تا پاییز شروع نمی‌شدند. کامپیوترم چنگی به دل نمی‌زد پس اکثر اوقات با کت‌حوله‌ای کهنه‌ام در خانه می‌گشتم یا با رندی بازی می‌کردم یا در موارد معدودی با دوستان بیرون می‌رفتم تا آن‌ها بتوانند به تلاش‌های من در بولینگ و اسنوکر نخودی بخندند. قبول! گاهی هم در مورد کامپیوتر آینده‌ام خیال‌پردازی می‌کردم. 
-=======
 دوستی داشتم که گربه‌اش چند هفته قبل فارغ شده بود و من یکی از بچه‌گربه‌های باقی‌مانده را برداشتم. یک بچه‌گربه سفید، مذکر، زیبا و به خاطر گذراندن اولین هفته‌های زندگی در خارج از خانه، قادر به زندگی درون و بیرون آپارتمان مادرم. اسمش را <abbr title=" Mithrandir">رندی</abbr > گذاشتم که مخفف میتراندیر76، جادوگر خوب رمان ارباب حلقه‌هاست. حالا او یازده‌ ساله است و مثل صاحبش کاملا به سبک زندگی در کالیفرنیا عادت کرده.
 
 نه؛ فکر نکنم کل آن تابستان کار مفیدی کرده باشم. کلاس‌های تابستان تا پاییز شروع نمی‌شدند. کامپیوترم چنگی به دل نمی‌زد پس اکثر اوقات با کت حوله‌ای کهنه‌ام در خانه می‌گشتم یا با رندی بازی می‌کردم یا در موارد معدودی با دوستان بیرون می‌رفتم تا آن‌ها بتوانند به تلاش‌های من در بولینگ و اسنوکر نخودی بخندند. قبول! گاهی هم در مورد کامپیوتر آینده‌ام خیال‌پردازی می‌کردم.
->>>>>>> 2b3122cf
 
 من با مساله بغرنج یک گیک روبرو بودم. مثل هر منزه‌طلب کامپیوتری که با ۶۸۰۰۸ بزرگ شده باشد، PC را تحقیر می‌کردم اما وقتی در ۱۹۸۶ تراشه‌های ۳۸۶ بیرون آمدند، PCها کم‌کم شروع کردند به جذاب شدن. آن‌ها می‌توانستند هر کاری که ۶۸۰۲۰ قادر بود بکند را انجام دهند و در ۱۹۹۰ هم تولید انبوه و معرفی نمونه‌های ارزان و سازگار با این کامپیوترها، باعث شد قیمت آن‌ها شدیدا افت کند. من شدیدا حواسم به مسایل پولی بود چون هیچ پولی نداشتم. پس این کامپیوتر کامپیوتری بود که من می‌خواستم. هم‌چنین به خاطر پر شدن بازار از PC، قطعات جانبی آن‌ها هم به آسانی یافت می‌شد. علی‌الخصوص وقتی صحبت از سخت‌افزار بود، من چیزی می‌خواستم که استاندارد باشد.
 
